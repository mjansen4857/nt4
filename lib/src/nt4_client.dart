--- conflicted
+++ resolved
@@ -27,10 +27,8 @@
   final Map<String, NT4Topic> _clientPublishedTopics = {};
   final Map<int, NT4Topic> _announcedTopics = {};
   final Map<String, Object?> _lastAnnouncedValues = {};
-<<<<<<< HEAD
   final Map<String, int> _lastAnnouncedTimestamps = {};
-=======
->>>>>>> a22ce13c
+
   int _clientId = 0;
   int _serverTimeOffsetUS = 0;
 
